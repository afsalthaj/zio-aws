enablePlugins(Common, ZioAwsCodegenPlugin)

ThisBuild / circleCiParallelJobs := 8
ThisBuild / circleCiSource := file(".circleci/.config.base.yml")
ThisBuild / circleCiTarget := file(".circleci/config.yml")

lazy val root = Project("zio-aws", file(".")).settings(
  publishArtifact := false
) aggregate(core, http4s, netty, akkahttp)

lazy val core = Project("zio-aws-core", file("zio-aws-core"))
  .settings(
    libraryDependencies ++= Seq(
      "software.amazon.awssdk" % "aws-core" % awsVersion,
      "dev.zio" %% "zio" % zioVersion,
      "dev.zio" %% "zio-streams" % zioVersion,
      "dev.zio" %% "zio-interop-reactivestreams" % zioReactiveStreamsInteropVersion,
      "dev.zio" %% "zio-config" % zioConfigVersion,
      "org.scala-lang.modules" %% "scala-collection-compat" % "2.2.0",

      "dev.zio" %% "zio-test" % zioVersion % "test",
      "dev.zio" %% "zio-test-sbt" % zioVersion % "test",
      "dev.zio" %% "zio-test-intellij" % zioVersion % "test",
      "dev.zio" %% "zio-config-typesafe" % zioConfigVersion % "test",
    ),
    testFrameworks += new TestFramework("zio.test.sbt.ZTestFramework")
  )

lazy val http4s = Project("zio-aws-http4s", file("zio-aws-http4s"))
  .settings(
    libraryDependencies ++= Seq(
      "org.http4s" %% "http4s-dsl" % http4sVersion,
      "org.http4s" %% "http4s-blaze-client" % http4sVersion,
      "software.amazon.awssdk" % "http-client-spi" % awsVersion,
      "dev.zio" %% "zio" % zioVersion,
      "dev.zio" %% "zio-interop-cats" % zioCatsInteropVersion,
      "dev.zio" %% "zio-config" % zioConfigVersion,
      "co.fs2" %% "fs2-reactive-streams" % fs2Version,
      "org.typelevel" %% "cats-effect" % catsEffectVersion,
      "org.scala-lang.modules" %% "scala-java8-compat" % "0.9.1",
    )
  ).dependsOn(core)

lazy val akkahttp = Project("zio-aws-akka-http", file("zio-aws-akka-http"))
  .settings(
    libraryDependencies ++= Seq(
      "com.typesafe.akka" %% "akka-stream" % "2.6.10",
      "com.typesafe.akka" %% "akka-http" % "10.2.1",
      "com.github.matsluni" %% "aws-spi-akka-http" % "0.0.10"
    )
  )
  .dependsOn(core)

lazy val netty = Project("zio-aws-netty", file("zio-aws-netty"))
  .settings(
    libraryDependencies ++= Seq(
      "software.amazon.awssdk" % "netty-nio-client" % awsVersion
    )
  )
  .dependsOn(core)

lazy val examples = Project("examples", file("examples")).settings(
  publishArtifact := false
) aggregate (example1)

lazy val example1 = Project("example1", file("examples") / "example1")
  .dependsOn(
    core,
    http4s,
    netty,
    LocalProject("zio-aws-elasticbeanstalk"),
    LocalProject("zio-aws-ec2")
  )

<<<<<<< HEAD
lazy val integtests = Project("integtests", file("integtests")).settings(
  libraryDependencies ++= Seq(
    "dev.zio" %% "zio" % zioVersion,
    "dev.zio" %% "zio-test" % zioVersion,
    "dev.zio" %% "zio-test-sbt" % zioVersion,

    "org.apache.logging.log4j" % "log4j-1.2-api" % "2.13.3",
    "org.apache.logging.log4j" % "log4j-core" % "2.13.3",
    "org.apache.logging.log4j" % "log4j-api" % "2.13.3",
    "org.apache.logging.log4j" % "log4j-slf4j-impl" % "2.13.3",
  ),
  testFrameworks += new TestFramework("zio.test.sbt.ZTestFramework")
).dependsOn(
  core,
  http4s,
  netty,
  akkahttp,
  LocalProject("zio-aws-s3"),
  LocalProject("zio-aws-dynamodb")
)
=======
lazy val integtests = Project("integtests", file("integtests"))
  .settings(
    libraryDependencies ++= Seq(
      "dev.zio" %% "zio" % zioVersion,
      "dev.zio" %% "zio-test" % zioVersion,
      "dev.zio" %% "zio-test-sbt" % zioVersion,
      "org.apache.logging.log4j" % "log4j-1.2-api" % "2.13.3",
      "org.apache.logging.log4j" % "log4j-core" % "2.13.3",
      "org.apache.logging.log4j" % "log4j-api" % "2.13.3",
      "org.apache.logging.log4j" % "log4j-slf4j-impl" % "2.13.3"
    ),
    testFrameworks += new TestFramework("zio.test.sbt.ZTestFramework")
  )
  .dependsOn(
    core,
    http4s,
    netty,
    akkahttp,
    LocalProject("zio-aws-s3"),
    LocalProject("zio-aws-dynamodb")
  )
>>>>>>> 2b1612e2
<|MERGE_RESOLUTION|>--- conflicted
+++ resolved
@@ -72,28 +72,7 @@
     LocalProject("zio-aws-ec2")
   )
 
-<<<<<<< HEAD
-lazy val integtests = Project("integtests", file("integtests")).settings(
-  libraryDependencies ++= Seq(
-    "dev.zio" %% "zio" % zioVersion,
-    "dev.zio" %% "zio-test" % zioVersion,
-    "dev.zio" %% "zio-test-sbt" % zioVersion,
 
-    "org.apache.logging.log4j" % "log4j-1.2-api" % "2.13.3",
-    "org.apache.logging.log4j" % "log4j-core" % "2.13.3",
-    "org.apache.logging.log4j" % "log4j-api" % "2.13.3",
-    "org.apache.logging.log4j" % "log4j-slf4j-impl" % "2.13.3",
-  ),
-  testFrameworks += new TestFramework("zio.test.sbt.ZTestFramework")
-).dependsOn(
-  core,
-  http4s,
-  netty,
-  akkahttp,
-  LocalProject("zio-aws-s3"),
-  LocalProject("zio-aws-dynamodb")
-)
-=======
 lazy val integtests = Project("integtests", file("integtests"))
   .settings(
     libraryDependencies ++= Seq(
@@ -114,5 +93,4 @@
     akkahttp,
     LocalProject("zio-aws-s3"),
     LocalProject("zio-aws-dynamodb")
-  )
->>>>>>> 2b1612e2
+  )