import xerial.sbt.Sonatype._

val zioVersion = "1.0.1"
val zioCatsInteropVersion = "2.1.4.0"
val zioReactiveStreamsInteropVersion = "1.0.3.5"
val catsEffectVersion = "2.1.4"
<<<<<<< HEAD
val awsVersion = "2.13.69"
val awsSubVersion = awsVersion.drop(awsVersion.indexOf('.') + 1)
val http4sVersion = "0.21.0"
=======

val awsVersion = "2.14.2"
val awsSubVersion = awsVersion.drop(awsVersion.indexOf('.') + 1)
val http4sVersion = "0.21.7"
>>>>>>> 61941b7e
val fs2Version = "2.2.2"

val majorVersion = "1"
val minorVersion = "1"
val zioAwsVersion = s"$majorVersion.$awsSubVersion.$minorVersion"

val generateAll = taskKey[Unit]("Generates all AWS client libraries")
val buildAll = taskKey[Unit]("Generates and builds all AWS client libraries")
val publishLocalAll = taskKey[Unit]("Generates, builds and publishes all AWS client libraries")

val scala212Version = "2.12.12"
val scala213Version = "2.13.3"

val scalacOptions212 = Seq("-Ypartial-unification", "-deprecation")
val scalacOptions213 = Seq("-deprecation")

lazy val commonSettings =
  Seq(
    scalaVersion := scala213Version,
    crossScalaVersions := List(scala212Version, scala213Version),

    organization := "io.github.vigoo",
    version := zioAwsVersion,

    scalacOptions ++= (CrossVersion.partialVersion(scalaVersion.value) match {
      case Some((2, 12)) => scalacOptions212
      case Some((2, 13)) => scalacOptions213
      case _ => Nil
    }),

      // Publishing
    publishMavenStyle := true,
    licenses := Seq("APL2" -> url("http://www.apache.org/licenses/LICENSE-2.0.txt")),
    publishTo := sonatypePublishTo.value,
    sonatypeProjectHosting := Some(GitHubHosting("vigoo", "zio-aws", "daniel.vigovszky@gmail.com")),
    developers := List(
      Developer(id = "vigoo", name = "Daniel Vigovszky", email = "daniel.vigovszky@gmail.com", url = url("https://vigoo.github.io"))
    ),

    credentials ++=
      (for {
        username <- Option(System.getenv().get("SONATYPE_USERNAME"))
        password <- Option(System.getenv().get("SONATYPE_PASSWORD"))
      } yield
        Credentials(
          "Sonatype Nexus Repository Manager",
          "oss.sonatype.org",
          username,
          password)).toSeq,

  )

lazy val root = Project("zio-aws", file(".")).settings(commonSettings).settings(
  publishArtifact := false,
  generateAll := Def.taskDyn {
    val root = baseDirectory.value.getAbsolutePath
    val scalaVer = scalaVersion.value
    Def.task {
      (codegen / Compile / run).toTask(s" --target-root ${root}/generated --source-root ${root} --version $zioAwsVersion --scala-version $scalaVer --zio-version $zioVersion --zio-rs-version $zioReactiveStreamsInteropVersion").value
    }
  }.value,
  buildAll := Def.taskDyn {
    val _ = generateAll.value
    val generatedRoot = baseDirectory.value / "generated"
    val launcherVersion = sbtVersion.value
    val launcher = s"sbt-launch-$launcherVersion.jar"
    val launcherFile = generatedRoot / launcher

    Def.task[Unit] {
      if (!launcherFile.exists) {
        val u = url(s"https://oss.sonatype.org/content/repositories/public/org/scala-sbt/sbt-launch/$launcherVersion/sbt-launch-$launcherVersion.jar")
        sbt.io.Using.urlInputStream(u) { inputStream =>
          IO.transfer(inputStream, launcherFile)
        }
      }
      val fork = new ForkRun(ForkOptions()
        .withWorkingDirectory(generatedRoot))
      fork.run(
        "xsbt.boot.Boot",
        classpath = launcherFile :: Nil,
        options = "compile" :: Nil,
        log = streams.value.log
      )
    }
  }.value,
  publishLocalAll := Def.taskDyn {
    val _ = generateAll.value
    val generatedRoot = baseDirectory.value / "generated"
    val launcherVersion = sbtVersion.value
    val launcher = s"sbt-launch-$launcherVersion.jar"
    val launcherFile = generatedRoot / launcher

    Def.task[Unit] {
      if (!launcherFile.exists) {
        val u = url(s"https://oss.sonatype.org/content/repositories/public/org/scala-sbt/sbt-launch/$launcherVersion/sbt-launch-$launcherVersion.jar")
        sbt.io.Using.urlInputStream(u) { inputStream =>
          IO.transfer(inputStream, launcherFile)
        }
      }
      val fork = new ForkRun(ForkOptions()
        .withWorkingDirectory(generatedRoot))
      fork.run(
        "xsbt.boot.Boot",
        classpath = launcherFile :: Nil,
<<<<<<< HEAD
        options = "set publishArtifact in (Compile, packageDoc) := false" :: "publishLocal" :: Nil,
=======
        options = "set publishArtifact in (ThisBuild, Compile, packageDoc) := false" :: "publishLocal" :: Nil,
>>>>>>> 61941b7e
        log = streams.value.log
      )
    }
  }.value
) aggregate(core, codegen, http4s, netty, akkahttp)

lazy val core = Project("zio-aws-core", file("zio-aws-core")).settings(commonSettings).settings(
  libraryDependencies ++= Seq(
    "software.amazon.awssdk" % "aws-core" % awsVersion,
    "dev.zio" %% "zio" % zioVersion,
    "dev.zio" %% "zio-streams" % zioVersion,
    "dev.zio" %% "zio-interop-reactivestreams" % zioReactiveStreamsInteropVersion,
    "org.scala-lang.modules" %% "scala-collection-compat" % "2.1.6",

    "dev.zio" %% "zio-test" % zioVersion % "test",
    "dev.zio" %% "zio-test-sbt" % zioVersion % "test",
  ),
  testFrameworks += new TestFramework("zio.test.sbt.ZTestFramework")
)

lazy val codegen = Project("zio-aws-codegen", file("zio-aws-codegen")).settings(commonSettings).settings(
  libraryDependencies ++= Seq(
    "dev.zio" %% "zio" % zioVersion,

    "io.github.vigoo" %% "clipp-core" % "0.4.0",
    "io.github.vigoo" %% "clipp-zio" % "0.4.0",

    "software.amazon.awssdk" % "codegen" % awsVersion,
    "software.amazon.awssdk" % "aws-sdk-java" % awsVersion,

    "org.scalameta" %% "scalameta" % "4.3.20",
    "com.lihaoyi" %% "os-lib" % "0.7.1"
  )
)

lazy val http4s = Project("zio-aws-http4s", file("zio-aws-http4s")).settings(commonSettings).settings(
  libraryDependencies ++= Seq(
    "org.http4s" %% "http4s-dsl" % http4sVersion,
    "org.http4s" %% "http4s-blaze-client" % http4sVersion,
    "software.amazon.awssdk" % "http-client-spi" % awsVersion,
    "dev.zio" %% "zio" % zioVersion,
    "dev.zio" %% "zio-interop-cats" % zioCatsInteropVersion,
    "co.fs2" %% "fs2-reactive-streams" % fs2Version,
    "org.typelevel" %% "cats-effect" % catsEffectVersion,
    "org.scala-lang.modules" %% "scala-java8-compat" % "0.9.1",
  )
).dependsOn(core)

lazy val akkahttp = Project("zio-aws-akka-http", file("zio-aws-akka-http")).settings(commonSettings).settings(
  libraryDependencies ++= Seq(
    "com.typesafe.akka" %% "akka-stream" % "2.6.8",
    "com.typesafe.akka" %% "akka-http" % "10.2.0",
    "com.github.matsluni" %% "aws-spi-akka-http" % "0.0.9",
  )
).dependsOn(core)

lazy val netty = Project("zio-aws-netty", file("zio-aws-netty")).settings(commonSettings).settings(
  libraryDependencies ++= Seq(
    "software.amazon.awssdk" % "netty-nio-client" % awsVersion,
  )
).dependsOn(core)<|MERGE_RESOLUTION|>--- conflicted
+++ resolved
@@ -4,16 +4,10 @@
 val zioCatsInteropVersion = "2.1.4.0"
 val zioReactiveStreamsInteropVersion = "1.0.3.5"
 val catsEffectVersion = "2.1.4"
-<<<<<<< HEAD
-val awsVersion = "2.13.69"
-val awsSubVersion = awsVersion.drop(awsVersion.indexOf('.') + 1)
-val http4sVersion = "0.21.0"
-=======
 
 val awsVersion = "2.14.2"
 val awsSubVersion = awsVersion.drop(awsVersion.indexOf('.') + 1)
 val http4sVersion = "0.21.7"
->>>>>>> 61941b7e
 val fs2Version = "2.2.2"
 
 val majorVersion = "1"
@@ -118,11 +112,7 @@
       fork.run(
         "xsbt.boot.Boot",
         classpath = launcherFile :: Nil,
-<<<<<<< HEAD
-        options = "set publishArtifact in (Compile, packageDoc) := false" :: "publishLocal" :: Nil,
-=======
         options = "set publishArtifact in (ThisBuild, Compile, packageDoc) := false" :: "publishLocal" :: Nil,
->>>>>>> 61941b7e
         log = streams.value.log
       )
     }
