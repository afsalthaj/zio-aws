package io.github.vigoo.zioaws.core

import java.nio.ByteBuffer
import java.nio.charset.StandardCharsets
import java.util.concurrent.{CompletableFuture, Executors}

import io.github.vigoo.zioaws.core.sim.{SimulatedAsyncResponseTransformer, SimulatedPublisher}
import org.reactivestreams.{Publisher, Subscriber, Subscription}
import software.amazon.awssdk.awscore.eventstream.EventStreamResponseHandler
import software.amazon.awssdk.core.async.{AsyncRequestBody, AsyncResponseTransformer}
import zio._
import zio.stream.ZStream
import zio.test.Assertion._
import zio.test._
import zio.test.environment.TestEnvironment

import scala.collection.mutable.ArrayBuffer

object AwsServiceBaseSpec extends DefaultRunnableSpec with AwsServiceBase {
  private implicit val threadPool = Executors.newCachedThreadPool()

  case object SimulatedException extends RuntimeException("simulated")

  override def spec: ZSpec[TestEnvironment, AwsError] = suite("AwsServiceBaseSpec")(
    suite("asyncRequestResponse")(
      testM("success") {
        val fakeAwsCall: String => CompletableFuture[Int] = { in =>
          val cf = new CompletableFuture[Int]()
          threadPool.submit(new Runnable {
            override def run(): Unit = cf.complete(in.length)
          })
          cf
        }

        for {
          result <- asyncRequestResponse[String, Int](fakeAwsCall)("hello")
        } yield assert(result)(equalTo(5))
      },

      testM("failure") {
        val fakeAwsCall: String => CompletableFuture[Int] = { in =>
          val cf = new CompletableFuture[Int]()
          threadPool.submit(new Runnable {
<<<<<<< HEAD
            override def run(): Unit = cf.completeExceptionally(SimulatedException)
=======
            override def run(): Unit = {
              transformer.prepare().thenApply[Boolean] { (result: Task[StreamingOutputResult[Int]]) =>
                transformer.onResponse(in.length)
                transformer.onStream(createStringByteBufferPublisher(in))
                cf.complete(result)
              }
            }
>>>>>>> 61941b7e
          })
          cf
        }

        val call = asyncRequestResponse[String, Int](fakeAwsCall)("hello")
        assertM(call.run)(fails(equalTo(GenericAwsError(SimulatedException))))
      }
    ),
    suite("asyncPaginatedRequest")(
      testM("success")(
        assertM(
          runAsyncPaginatedRequest(SimulatedPublisher.correctSequence)
        )(equalTo(Exit.Success(Chunk('h', 'e', 'l', 'l', 'o'))))
      ),

      testM("fail before subscribe")(
        assertM(runAsyncPaginatedRequest(
          in => SimulatedPublisher.Error(SimulatedException) :: SimulatedPublisher.correctSequence(in)
        ))(isAwsFailure)),
      testM("fail during emit")(
        assertM(runAsyncPaginatedRequest(
          in => SimulatedPublisher.correctSequence(in).splitAt(3) match {
            case (a, b) => a ::: List(SimulatedPublisher.Error(SimulatedException)) ::: b
          }
        ))(isAwsFailure)),
      testM("fail before complete")(
        assertM(runAsyncPaginatedRequest(
          in => SimulatedPublisher.correctSequence(in).init ::: List(SimulatedPublisher.Error(SimulatedException), SimulatedPublisher.Complete)
        ))(isAwsFailure)),
      testM("fail with no complete after")(
        assertM(runAsyncPaginatedRequest(
          in => SimulatedPublisher.correctSequence(in).init ::: List(SimulatedPublisher.Error(SimulatedException))
        ))(isAwsFailure)),
      testM("complete before subscribe is empty result")(
        assertM(runAsyncPaginatedRequest(
          in => SimulatedPublisher.Complete :: SimulatedPublisher.correctSequence(in)
        ))(equalTo(Exit.Success(Chunk.empty))))
    ),

    suite("asyncRequestOutputStream")(
      testM("success") {
        val fakeAwsCall = (in: String, transformer: AsyncResponseTransformer[Int, Task[StreamingOutputResult[Int]]]) =>
          SimulatedAsyncResponseTransformer.useAsyncResponseTransformer[String, Int](
            in,
            transformer,
            _.length,
            SimulatedPublisher.createStringByteBufferPublisher
          )
        for {
          result <- asyncRequestOutputStream(fakeAwsCall)("hello")
          streamResult <- result.output.runCollect.map(_.toVector)
        } yield assert(streamResult)(equalTo("hello".getBytes(StandardCharsets.US_ASCII).toVector)) &&
          assert(result.response)(equalTo(5))
      },
      testM("future fails before prepare")(???),
      testM("report exception on transformer before stream")(???),
      testM("report exception on transformer after stream")(???),
      testM("report exception on stream")(???),
      testM("fail future after stream")(???),
    ),
    testM("asyncRequestInputStream") {
      val fakeAwsCall: (Int, AsyncRequestBody) => CompletableFuture[Int] = { (multipler, asyncBody) =>
        val cf = new CompletableFuture[Int]()
        threadPool.submit(new Runnable {
          override def run(): Unit = {
            asyncBody.subscribe(new Subscriber[ByteBuffer] {
              var sum: Int = 0

              override def onSubscribe(s: Subscription): Unit =
                s.request(100)

              override def onNext(t: ByteBuffer): Unit =
                sum += t.array().length

              override def onError(t: Throwable): Unit =
                cf.completeExceptionally(t)

              override def onComplete(): Unit = {
                cf.complete(multipler * sum)
              }
            })
          }
        })
        cf
      }

      for {
        result <- asyncRequestInputStream(fakeAwsCall)(2, ZStream.fromIterable("hello".getBytes(StandardCharsets.US_ASCII)))
      } yield assert(result)(equalTo(10))
    },

    testM("asyncRequestInputOutputStream") {
      val fakeAwsCall: (Int, AsyncRequestBody, AsyncResponseTransformer[Int, Task[StreamingOutputResult[Int]]]) => CompletableFuture[Task[StreamingOutputResult[Int]]] = {
        (multipler, asyncBody, transformer) =>

          val cf = new CompletableFuture[Task[StreamingOutputResult[Int]]]()
          threadPool.submit(new Runnable {
            override def run(): Unit = {
              asyncBody.subscribe(new Subscriber[ByteBuffer] {
                val buffer = new ArrayBuffer[Byte]()

                override def onSubscribe(s: Subscription): Unit =
                  s.request(100)

                override def onNext(t: ByteBuffer): Unit =
                  buffer.appendAll(t.array())

                override def onError(t: Throwable): Unit =
                  cf.completeExceptionally(t)

                override def onComplete(): Unit = {
                  transformer.prepare().thenApply[Boolean] { (result: Task[StreamingOutputResult[Int]]) =>
                    transformer.onResponse(buffer.length)
                    transformer.onStream(SimulatedPublisher.createStringByteBufferPublisher(
                      new String(
                        buffer.toVector.flatMap(b => (0 until multipler).toVector.map(_ => b)).toArray,
                        StandardCharsets.US_ASCII)))
                    cf.complete(result)
                  }
                }
              })
            }
          })
          cf
      }


      for {
        result <- asyncRequestInputOutputStream(fakeAwsCall)(2, ZStream.fromIterable("hello".getBytes(StandardCharsets.US_ASCII)))
        streamResult <- result.output.runCollect.map(_.toVector)
      } yield assert(streamResult)(equalTo("hheelllloo".getBytes(StandardCharsets.US_ASCII).toVector)) &&
        assert(result.response)(equalTo(5))
    },

    testM("asyncRequestEventOutputStream") {
      val fakeAwsCall: (String, EventStreamResponseHandler[Int, Char]) => CompletableFuture[Void] = { (in, responseHandler) =>
        val cf = new CompletableFuture[Void]()
        threadPool.submit(new Runnable {
          override def run(): Unit = {
            cf.complete(null.asInstanceOf[Void])
            responseHandler.responseReceived(in.length)
            responseHandler.onEventStream(SimulatedPublisher.createCharPublisher(in))
            responseHandler.complete()
          }
        })
        cf
      }

      asyncRequestEventOutputStream[String, Int, EventStreamResponseHandler[Int, Char], Char, Char](
        fakeAwsCall,
        identity)("hello")
        .runCollect
        .map { result =>
          assert(result.mkString)(equalTo("hello"))
        }
    },

    testM("asyncRequestEventInputStream") {
      val fakeAwsCall: (String, Publisher[Char]) => CompletableFuture[String] = {
        (prefix, publisher) =>

          val cf = new CompletableFuture[String]()
          threadPool.submit(new Runnable {
            override def run(): Unit = {
              publisher.subscribe(new Subscriber[Char] {
                val builder = new StringBuilder(prefix)

                override def onSubscribe(s: Subscription): Unit = {
                  s.request(100)
                }

                override def onNext(t: Char): Unit = {
                  builder.append(t)
                }

                override def onError(t: Throwable): Unit =
                  cf.completeExceptionally(t)

                override def onComplete(): Unit =
                  cf.complete(builder.toString)
              })
            }
          })
          cf
      }

      for {
        result <- asyncRequestEventInputStream(fakeAwsCall)("hello", ZStream.fromIterable("world"))
      } yield assert(result)(equalTo("helloworld"))
    },

    testM("asyncRequestEventInputOutputStream") {
      val fakeAwsCall: (String, Publisher[Char], EventStreamResponseHandler[Int, Char]) => CompletableFuture[Void] = {
        (in, publisher, responseHandler) =>

          val cf = new CompletableFuture[Void]()
          threadPool.submit(new Runnable {
            override def run(): Unit = {
              publisher.subscribe(new Subscriber[Char] {
                val builder = new StringBuilder(in)

                override def onSubscribe(s: Subscription): Unit = {
                  s.request(100)
                }

                override def onNext(t: Char): Unit = {
                  builder.append(t)
                }

                override def onError(t: Throwable): Unit =
                  cf.completeExceptionally(t)

                override def onComplete(): Unit = {
                  cf.complete(null.asInstanceOf[Void])

                  responseHandler.responseReceived(builder.length)
                  responseHandler.onEventStream(SimulatedPublisher.createCharPublisher(builder.toString()))
                  responseHandler.complete()
                }
              })
            }
          })
          cf
      }

      asyncRequestEventInputOutputStream[String, Int, Char, EventStreamResponseHandler[Int, Char], Char, Char](
        fakeAwsCall,
        identity)("hello", ZStream.fromIterable("world"))
        .runCollect
        .map { result =>
          assert(result.mkString)(equalTo("helloworld"))
        }
    }
  )

  private def runAsyncPaginatedRequest(simulation: Chunk[Char] => List[SimulatedPublisher.Action]): URIO[Any, Exit[AwsError, Chunk[Char]]] = {
    val fakeAwsCall: String => Publisher[Char] = { in =>
      SimulatedPublisher.createCharPublisher(in, simulation)
    }

    asyncPaginatedRequest[String, Char, Publisher[Char]](fakeAwsCall, identity)("hello")
      .runCollect
      .run
  }

  private def isAwsFailure[A]: Assertion[Exit[AwsError, A]] = fails(equalTo(GenericAwsError(SimulatedException)))
}<|MERGE_RESOLUTION|>--- conflicted
+++ resolved
@@ -41,17 +41,7 @@
         val fakeAwsCall: String => CompletableFuture[Int] = { in =>
           val cf = new CompletableFuture[Int]()
           threadPool.submit(new Runnable {
-<<<<<<< HEAD
             override def run(): Unit = cf.completeExceptionally(SimulatedException)
-=======
-            override def run(): Unit = {
-              transformer.prepare().thenApply[Boolean] { (result: Task[StreamingOutputResult[Int]]) =>
-                transformer.onResponse(in.length)
-                transformer.onStream(createStringByteBufferPublisher(in))
-                cf.complete(result)
-              }
-            }
->>>>>>> 61941b7e
           })
           cf
         }
